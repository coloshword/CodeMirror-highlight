#!/usr/bin/env sh
. "$(dirname -- "$0")/_/husky.sh"

<<<<<<< HEAD
echo ""
=======
npx prettier --c src/.
>>>>>>> 965fb87e
<|MERGE_RESOLUTION|>--- conflicted
+++ resolved
@@ -1,8 +1,4 @@
-#!/usr/bin/env sh
-. "$(dirname -- "$0")/_/husky.sh"
-
-<<<<<<< HEAD
-echo ""
-=======
-npx prettier --c src/.
->>>>>>> 965fb87e
+#!/usr/bin/env sh
+. "$(dirname -- "$0")/_/husky.sh"
+
+npx prettier --c src/.