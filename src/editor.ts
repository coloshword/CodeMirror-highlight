--- conflicted
+++ resolved
@@ -169,16 +169,11 @@
     redo(this.CodeMirror);
   }
 
-<<<<<<< HEAD
   /** Find: Find a keyword in the editor and loop over all matches. */
   Find(Keyword: string) {
     let prevValue = (<HTMLInputElement>(
       this.Parent.querySelector<HTMLElement>('.cm-textfield[name="search"]')
     ))?.value;
-=======
-  /** Find: Find a keyword in the editor and optionally jump to it. */
-  Find(Keyword: string, JumpTo: boolean) {
->>>>>>> 1639b835
     openSearchPanel(this.CodeMirror);
     this.CodeMirror.dispatch({
       effects: setSearchQuery.of(
@@ -189,7 +184,6 @@
     });
     if (!prevValue) prevValue = '';
     findNext(this.CodeMirror);
-<<<<<<< HEAD
     this.CodeMirror.dispatch({
       effects: setSearchQuery.of(
         new SearchQuery({
@@ -209,9 +203,6 @@
       this.Parent.querySelector<HTMLElement>('.cm-textfield[name="replace"]')
     ))?.value;
     openSearchPanel(this.CodeMirror);
-=======
-    // Clear all fields in panel
->>>>>>> 1639b835
     this.CodeMirror.dispatch({
       effects: setSearchQuery.of(
         new SearchQuery({
@@ -219,7 +210,6 @@
         })
       ),
     });
-<<<<<<< HEAD
     replaceNext(this.CodeMirror);
     if (!prevFind) prevFind = '';
     if (!prevReplace) prevReplace = '';
@@ -240,13 +230,6 @@
     let prevValue = (<HTMLInputElement>(
       this.Parent.querySelector<HTMLElement>('.cm-textfield[name="search"]')
     ))?.value;
-=======
-    closeSearchPanel(this.CodeMirror);
-  }
-
-  /** Replace: Replace the code in the editor. */
-  Replace(Source: string, Target: string) {
->>>>>>> 1639b835
     openSearchPanel(this.CodeMirror);
     this.CodeMirror.dispatch({
       effects: setSearchQuery.of(
@@ -256,7 +239,6 @@
         })
       ),
     });
-<<<<<<< HEAD
     selectMatches(this.CodeMirror);
     if (!prevValue) prevValue = '';
     findNext(this.CodeMirror);
@@ -279,10 +261,6 @@
       this.Parent.querySelector<HTMLElement>('.cm-textfield[name="replace"]')
     ))?.value;
     openSearchPanel(this.CodeMirror);
-=======
-    replaceNext(this.CodeMirror);
-    // Clear all fields in panel
->>>>>>> 1639b835
     this.CodeMirror.dispatch({
       effects: setSearchQuery.of(
         new SearchQuery({
@@ -291,7 +269,6 @@
         })
       ),
     });
-<<<<<<< HEAD
     replaceAll(this.CodeMirror);
     if (!prevFind) prevFind = '';
     if (!prevReplace) prevReplace = '';
@@ -304,8 +281,6 @@
         })
       ),
     });
-=======
->>>>>>> 1639b835
     closeSearchPanel(this.CodeMirror);
   }
 
