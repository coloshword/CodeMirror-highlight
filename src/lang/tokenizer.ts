--- conflicted
+++ resolved
@@ -144,10 +144,7 @@
   );
 }
 
-<<<<<<< HEAD
-=======
 // JC: Two issues with this approach: first, CJK breed names won't work; second, you can potentially do /\w+-(own|at|here)/ without doing many times
->>>>>>> 8a30e300
 // checks if token is a breed command/reporter. For some reason 'or' didn't work here, so they're all separate
 function matchBreed(token: string) {
   let tag = 0;
