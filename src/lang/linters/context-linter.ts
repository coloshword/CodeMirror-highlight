--- conflicted
+++ resolved
@@ -3,20 +3,13 @@
 import { Linter } from './linter-builder';
 import { Procedure, CodeBlock } from '../classes';
 import { StateNetLogo } from '../../codemirror/extension-state-netlogo';
-<<<<<<< HEAD
-import { Linter } from './linter-builder';
-
-// ContextLinter: Checks if procedures and code blocks have a valid context
-export const ContextLinter: Linter = (view, parseState,preprocessContext,lintContext) => {
-=======
 import {
   combineContexts,
   noContext,
 } from '../../codemirror/utils/context_utils';
 
 // ContextLinter: Checks if procedures and code blocks have a valid context
-export const ContextLinter: Linter = (view, parseState) => {
->>>>>>> a1635a02
+export const ContextLinter: Linter = (view, parseState,preprocessContext,lintContext) => {
   const diagnostics: Diagnostic[] = [];
   for (let p of parseState.Procedures.values()) {
     diagnostics.push(...checkProcedureContents(p,parseState));
