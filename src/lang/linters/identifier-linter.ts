--- conflicted
+++ resolved
@@ -1,27 +1,5 @@
 import { syntaxTree } from '@codemirror/language';
 import { Diagnostic } from '@codemirror/lint';
-<<<<<<< HEAD
-import { Localized } from '../../i18n/localized'
-import { Linter } from './linter-builder';
-import {
-  checkValidIdentifier,
-  getCheckContext,
-} from './utils/check-identifier';
-import { globalStateExtension } from '../../codemirror/extension-global-state';
-import {SyntaxNode} from '@lezer/common'
-import { EditorState } from '@codemirror/state';
-import { StateNetLogo } from '../../codemirror/extension-state-netlogo';
-import { preprocessStateExtension } from '../../codemirror/extension-state-preprocess';
-import { CodeBlock,Procedure } from '../classes';
-
-// IdentifierLinter: Checks anything labelled 'Identifier'
-export const IdentifierLinter: Linter = (view, parseState,preprocessContext,lintContext) => {
-  const diagnostics: Diagnostic[] = [];
-  const context = getCheckContext(view,lintContext,preprocessContext);
-  const breedNames = lintContext.GetBreedNames();
-  const breedVars = lintContext.GetBreedVariables();
-  //console.log("context",parseState.Mode,view.state.field(globalStateExtension),lintContext,context.parseState)
-=======
 import { Localized } from '../../editor';
 import { Linter } from './linter-builder';
 import {
@@ -34,10 +12,9 @@
 } from './utils/check-identifier';
 
 // IdentifierLinter: Checks anything labelled 'Identifier'
-export const IdentifierLinter: Linter = (view, parseState) => {
+export const IdentifierLinter: Linter = (view, parseState,preprocessContext,lintContext) => {
   const diagnostics: Diagnostic[] = [];
-  const context = getCheckContext(view);
->>>>>>> a1635a02
+  const context = getCheckContext(view,lintContext,preprocessContext);
   syntaxTree(view.state)
     .cursor()
     .iterate((noderef) => {
@@ -72,131 +49,4 @@
       }
     });
   return diagnostics;
-<<<<<<< HEAD
-};
-
-// always acceptable identifiers (Unrecognized is always acceptable because previous linter already errors)
-const acceptableIdentifiers = [
-  'Unrecognized',
-  'NewVariableDeclaration',
-  'ProcedureName',
-  'Arguments',
-  'AnonArguments',
-  'Globals',
-  'BreedSingular',
-  'BreedPlural',
-  'BreedsOwn',
-  'Extensions',
-];
-
-// Checks identifiers for valid variable/procedure/breed names
-export const checkValid = function (
-  Node: SyntaxNode,
-  value: string,
-  state: EditorState,
-  parseState: StateNetLogo,
-  breedNames: string[],
-  breedVars: string[]
-): boolean {
-  let preprocess = state.field(preprocessStateExtension);
-  value = value.toLowerCase();
-  // checks if parent is in a category that is always valid (e.g. 'Globals')
-  if (acceptableIdentifiers.includes(Node.parent?.name ?? '')) return true;
-  // checks if identifier is a global variable
-  if (
-    parseState.Globals.includes(value) ||
-    parseState.WidgetGlobals.includes(value) ||
-    parseState.Procedures.has(value) ||
-    preprocess.Commands[value] ||
-    preprocess.Reporters[value]
-  )
-    return true;
-  // checks if identifier is a breed name or variable
-  if (breedNames.includes(value) || breedVars.includes(value)) return true;
-  // checks if identifier is a variable already declared in the procedure
-  // collects list of valid local variables for given position
-  let procedureVars = getLocalVars(Node, state, parseState);
-  //checks if the identifier is in the list of possible variables
-  return procedureVars.includes(value);
-};
-
-// collects list of valid local variables for given position
-export const getLocalVars = function (
-  Node: SyntaxNode,
-  state: EditorState,
-  parseState: StateNetLogo
-) {
-  // get the procedure name
-  let curr_node = Node;
-  let procedureName = '';
-  while (curr_node.parent) {
-    curr_node = curr_node.parent;
-    if (curr_node.name == 'Procedure') {
-      curr_node.getChildren('ProcedureName').map((child) => {
-        procedureName = state.sliceDoc(child.from, child.to);
-      });
-      break;
-    }
-  }
-  // gets list of procedure variables from own procedure, as well as list of all procedure names
-  let procedureVars: string[] = [];
-  if (procedureName != '') {
-    let procedure = parseState.Procedures.get(procedureName.toLowerCase());
-    procedure?.Variables.map((variable) => {
-      // makes sure the variable has already been created
-      if (variable.CreationPos < Node.from) {
-        procedureVars.push(variable.Name);
-      }
-    });
-    //pulls out all local variables within the anonymous procedures up until current position
-    if (procedure) {
-      procedureVars.push(
-        ...gatherAnonVars(procedure.AnonymousProcedures, Node)
-      );
-      procedureVars.push(...gatherAnonVars(procedure.CodeBlocks, Node));
-    }
-    if (procedure?.Arguments) {
-      procedureVars.push(...procedure.Arguments);
-    }
-  }
-  return procedureVars;
-};
-
-const gatherAnonVars = function (
-  group: CodeBlock[] | Procedure[],
-  Node: SyntaxNode
-) {
-  let procedureVars: string[] = [];
-  group.map((anonProc) => {
-    if (
-      Node.from >= anonProc.PositionStart &&
-      Node.to <= anonProc.PositionEnd
-    ) {
-      // anonProc.Variables.map(variable => variable.Name).forEach(name =>
-      //   procedureVars.push(name)
-      // );
-      anonProc.Variables.map((variable) => {
-        if (variable.CreationPos <= Node.from) {
-          procedureVars.push(variable.Name);
-        }
-      });
-      procedureVars.push(...anonProc.Arguments);
-      procedureVars.push(...gatherAnonVars(anonProc.CodeBlocks, Node));
-      procedureVars.push(...gatherAnonVars(anonProc.AnonymousProcedures, Node));
-    }
-  });
-  return procedureVars;
-};
-
-const gatherCodeBlockVars = function (proc: Procedure, Node: SyntaxNode) {
-  let procedureVars: string[] = [];
-  proc.CodeBlocks.map((block) => {
-    if (block.PositionStart <= Node.from && block.PositionEnd >= Node.to) {
-      block.Variables.map((variable) => variable.Name).forEach((name) =>
-        procedureVars.push(name)
-      );
-    }
-  });
-=======
->>>>>>> a1635a02
 };