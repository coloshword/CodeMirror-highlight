--- conflicted
+++ resolved
@@ -1,21 +1,10 @@
 import { matchBrackets, syntaxTree } from '@codemirror/language';
 import { Diagnostic } from '@codemirror/lint';
-<<<<<<< HEAD
-import { Localized } from '../../i18n/localized';
-import { buildLinter } from './linter-builder';
-import { SyntaxNode } from '@lezer/common';
-import { EditorView } from '@codemirror/view';
+import { Localized } from '../../editor';
 import { Linter } from './linter-builder';
 
 // BracketLinter: Checks if all brackets/parentheses have matches
 export const BracketLinter: Linter = (view, parseState,preprocessContext,lintContext) => {
-=======
-import { Localized } from '../../editor';
-import { Linter } from './linter-builder';
-
-// BracketLinter: Checks if all brackets/parentheses have matches
-export const BracketLinter: Linter = (view, parseState) => {
->>>>>>> a1635a02
   const diagnostics: Diagnostic[] = [];
   syntaxTree(view.state)
     .cursor()
