--- conflicted
+++ resolved
@@ -1,18 +1,7 @@
-<<<<<<< HEAD
-import { linter } from '@codemirror/lint';
-import { EditorView } from '@codemirror/view';
-import { stateExtension } from '../../codemirror/extension-state-netlogo';
-import { buildLinter } from './linter-builder';
 import { Linter } from './linter-builder';
 
 // CompilerLinter: Present all linting results from the compiler.
 export const CompilerLinter: Linter = (view, parseState,preprocessContext,lintContext) => {
-=======
-import { Linter } from './linter-builder';
-
-// CompilerLinter: Present all linting results from the compiler.
-export const CompilerLinter: Linter = (view, parseState) => {
->>>>>>> a1635a02
   return parseState.CompilerErrors.map(function (Error) {
     return {
       from: Error.start,
@@ -24,11 +13,7 @@
 };
 
 // RuntimeLinter: Present all runtime errors.
-<<<<<<< HEAD
 export const RuntimeLinter: Linter = (view, parseState,preprocessContext,lintContext) => {
-=======
-export const RuntimeLinter: Linter = (view, parseState) => {
->>>>>>> a1635a02
   return parseState.RuntimeErrors.map(function (Error) {
     return {
       from: Error.start,
