--- conflicted
+++ resolved
@@ -34,8 +34,6 @@
   }
 }
 
-<<<<<<< HEAD
-=======
 BreedSingular {
   Identifier
 }
@@ -48,7 +46,6 @@
   Identifier | BreedFirst | BreedMiddle | BreedLast
 }
 
->>>>>>> 5658c73f
 Procedure {
   To ProcedureName Arguments? ProcedureContent* End
 }
@@ -180,16 +177,11 @@
 
 @tokens {
 
-<<<<<<< HEAD
   MultiplyDivide {"*" |"/"}
 
   Exponent {"^"}
 
   Numeric { $[-]? $[0-9]+ $[\.]? $[0-9]* | $[-]? $[\.] $[0-9]+}
-=======
-@tokens {
-  Numeric { $[-]? $[0-9]+ $[\.]? $[0-9]* }
->>>>>>> 5658c73f
   
   String { '"' (!["\\] | "\\" _)* '"' }
 
