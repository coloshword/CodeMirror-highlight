--- conflicted
+++ resolved
@@ -102,7 +102,6 @@
       }
       // get procedures
       if (Cursor.node.name == 'Procedure') {
-<<<<<<< HEAD
         let procedure = new Procedure(
           '',
           [],
@@ -111,10 +110,6 @@
           Cursor.node.from,
           Cursor.node.to
         );
-=======
-        // TODO: From & To.
-        let procedure = new Procedure('', [], [], [], 0, 0);
->>>>>>> 0b22f13c
         Cursor.node.getChildren('ProcedureName').map((Node) => {
           procedure.Name = State.sliceDoc(Node.from, Node.to).toLowerCase();
         });
