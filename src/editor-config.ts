import { EditorView, ViewUpdate } from '@codemirror/view';

/** Options: Options of an editor. */
export interface EditorConfig {
  /** Language: The programming language of this editor. */
  Language?: EditorLanguage;
  /** ReadOnly: Is the editor in read-only mode? */
  ReadOnly?: boolean;
  /** OneLine: Is the editor in forced one-line mode? */
  // Basically, we will make the editor an one-line input without additional features & keyboard shortcuts.
  OneLine?: boolean;
  /** ParseMode: The parsing mode of the editor. */
  ParseMode?: ParseMode;
  /** Wrapping: Should we auto-wrap lines? */
  Wrapping?: boolean;
  /** OnUpdate: Handle the Update event. */
  OnUpdate?: (DocumentChanged: boolean, ViewUpdate: ViewUpdate) => void;
  /** OnKeyDown: Handle the KeyDown event. */
  OnKeyDown?: (Event: KeyboardEvent, View: EditorView) => boolean | void;
  /** OnKeyUp: Handle the KeyUp event. */
  OnKeyUp?: (Event: KeyboardEvent, View: EditorView) => boolean | void;
  /** OnDictionaryClick: Triggers when a dictionary tooltip is clicked. */
  OnDictionaryClick?: (Key: string) => void;
  ParseMode?: ParseMode;
}

/** EditorLanguage: Language. */
export enum EditorLanguage {
  NetLogo = 0,
  Javascript = 1,
  HTML = 2,
  CSS = 3,
}

<<<<<<< HEAD
export enum ParseMode{
  Normal = 0,
  OneLine=1,
  Embedded=2
=======
/** ParseMode: The parsing mode. */
export enum ParseMode {
  Normal = 'Normal',
  Oneline = 'Oneline',
  OnelineReporter = 'OnelineReporter',
  Embedded = 'Embedded',
>>>>>>> a1635a02
}

/** Export classes globally. */
try {
  (window as any).EditorLanguage = EditorLanguage;
} catch (error) {}<|MERGE_RESOLUTION|>--- conflicted
+++ resolved
@@ -21,7 +21,6 @@
   OnKeyUp?: (Event: KeyboardEvent, View: EditorView) => boolean | void;
   /** OnDictionaryClick: Triggers when a dictionary tooltip is clicked. */
   OnDictionaryClick?: (Key: string) => void;
-  ParseMode?: ParseMode;
 }
 
 /** EditorLanguage: Language. */
@@ -32,19 +31,12 @@
   CSS = 3,
 }
 
-<<<<<<< HEAD
-export enum ParseMode{
-  Normal = 0,
-  OneLine=1,
-  Embedded=2
-=======
 /** ParseMode: The parsing mode. */
 export enum ParseMode {
   Normal = 'Normal',
   Oneline = 'Oneline',
   OnelineReporter = 'OnelineReporter',
   Embedded = 'Embedded',
->>>>>>> a1635a02
 }
 
 /** Export classes globally. */
